--- conflicted
+++ resolved
@@ -40,17 +40,16 @@
         arn_string = resource_data.get("arn")
         if not arn_string:
             raise ValueError(f"ARN is required for AWS resource data. Available fields: {list(resource_data.keys())}")
+            raise ValueError(f"ARN is required for AWS resource data. Available fields: {list(resource_data.keys())}")
 
         try:
             arn = ARN(arn_string)
         except Exception as e:
-<<<<<<< HEAD
             raise ValueError(f"Invalid ARN format '{arn_string}': {e}") from e
-=======
-            raise ValueError(f"Invalid ARN format '{arn_string}': {e}")
->>>>>>> ec872fc1
             
         name = resource_data.get("name", arn.resource_id)  # Fallback to ARN resource_id
+        if not name:
+            raise ValueError(f"Resource missing both 'name' field and valid ARN resource_id. ARN: {arn_string}")
         if not name:
             raise ValueError(f"Resource missing both 'name' field and valid ARN resource_id. ARN: {arn_string}")
         tags = resource_data.get("tags", {})
