import base64
import io
import json
import os
import sys
import tarfile
import time
import shutil
import subprocess
import tempfile
from argparse import ArgumentParser
from http import HTTPStatus
from typing import Union

import requests
import yaml

from utils import transform_client_cloud_config
from utils import get_proxy_config
from utils import get_request_verify
from azure_utils import generate_kubeconfig_for_aks


debug_suppress_cheat_sheet = os.getenv("WB_DEBUG_SUPPRESS_CHEAT_SHEET")
cheat_sheet_enabled = (debug_suppress_cheat_sheet is None or
                      debug_suppress_cheat_sheet.lower() == 'false' or
                      debug_suppress_cheat_sheet == '0')
if cheat_sheet_enabled:
    import cheatsheet

# FIXME: Since we currently also do the cheat sheet generation in this tool
# should the service name be something more generic, e.g. RunWhen Local or
# something like that?
SERVICE_NAME = "Workspace Builder"
REST_SERVICE_HOST_DEFAULT = "localhost"
REST_SERVICE_PORT_DEFAULT = 8000

INFO_COMMAND = 'info'
RUN_COMMAND = 'run'
UPLOAD_COMMAND = 'upload'


CUSTOMIZATION_RULES_DEFAULT = "map-customization-rules"

tmpdir_value = os.getenv("TMPDIR", "/tmp")  # fallback to /tmp if TMPDIR not set
print("TMPDIR:", os.environ.get("TMPDIR", "not set"))
with tempfile.NamedTemporaryFile(delete=True) as f:
    print("Actual temp file location:", f.name)


def read_file(file_path: bytes, mode="r") -> Union[str, bytes]:
    with open(file_path, mode) as f:
        return f.read()


def fatal(message: str = None) -> None:
    if message:
        print(message)
    sys.exit(1)


def check_rest_service_error(response: requests.Response, command: str, verbose: bool) -> None:
    # FIXME: Should probably also check for other 2xx status code, but currently
    # for the workspace builder service a successful execution always returns 200.
    if response.status_code != HTTPStatus.OK:
        response_data = response.json()
        if verbose:
            print("Exception stack trace:")
            print(response_data["stackTrace"])
            print("Request data:")
            print(response_data["originalRequestData"])
        fatal(f'Error {response.status_code} from {SERVICE_NAME} service for command "{command}": '
              f'{response_data.get("message")}')

def call_rest_service_with_retries(rest_call_proc, max_attempts=10, retry_delay=5) -> requests.Response:
    attempts = 0
    while True:
        try:
            attempts += 1
            response = rest_call_proc()
            return response
        except requests.exceptions.ConnectionError:
            if attempts == max_attempts:
                fatal("Workspace builder REST service unavailable. "
                      "You must run it in a container before executing this tool.")
            print("Workspace builder REST service isn't available yet; waiting and trying again.")
            time.sleep(retry_delay)

def create_kubeconfig():
    create_secret = os.environ.get("RW_CREATE_KUBECONFIG_SECRET") == "true"
    api_server_host = os.environ.get("KUBERNETES_SERVICE_HOST")
    api_server_port = os.environ.get("KUBERNETES_SERVICE_PORT")
    api_server = f"https://{api_server_host}:{api_server_port}"
    default_cluster_name = "default"
    cluster_name = os.environ.get("KUBERNETES_CLUSTER_NAME", default_cluster_name)

    with open("/var/run/secrets/kubernetes.io/serviceaccount/token", "r") as f:
        token = f.read().strip()

    with open("/var/run/secrets/kubernetes.io/serviceaccount/namespace", "r") as f:
        namespace = f.read().strip()

    with open("/var/run/secrets/kubernetes.io/serviceaccount/ca.crt", "rb") as f:
        ca_cert = base64.b64encode(f.read()).decode('utf-8')

    kubeconfig = {
        "apiVersion": "v1",
        "kind": "Config",
        "clusters": [{
            "name": cluster_name,
            "cluster": {
                "certificate-authority-data": ca_cert,
                "server": api_server
            }
        }],
        "contexts": [{
            "name": cluster_name,
            "context": {
                "cluster": cluster_name,
                "namespace": namespace,
                "user": "runwhen-local"
            }
        }],
        "current-context": cluster_name,
        "users": [{
            "name": "runwhen-local",
            "user": {
                "token": token
            }
        }]
    }

    kubeconfig_yaml = yaml.dump(kubeconfig)
    secret_name = f"kubeconfig"

    if create_secret:
        # Check if the secret exists and update or create accordingly
        get_cmd = ['kubectl', 'get', 'secret', secret_name, '--namespace', namespace]
        result = subprocess.run(get_cmd, stdout=subprocess.PIPE, stderr=subprocess.PIPE)
        exists = result.returncode == 0

        secret_yaml = {
            "apiVersion": "v1",
            "kind": "Secret",
            "metadata": {
                "name": secret_name,
                "namespace": namespace
            },
            "data": {
                "kubeconfig": base64.b64encode(kubeconfig_yaml.encode('utf-8')).decode('utf-8')
            },
            "type": "Opaque"
        }

        secret_yaml_str = yaml.dump(secret_yaml)

        if exists:
            # Delete the existing secret
            del_cmd = ['kubectl', 'delete', 'secret', secret_name, '--namespace', namespace]
            subprocess.run(del_cmd, check=True)
            print("Secret deleted successfully.")

        # Create the new secret
        create_cmd = ['kubectl', 'create', '-f', '-']
        subprocess.run(create_cmd, input=secret_yaml_str, check=True, text=True)
        print("Secret created successfully.")

    return kubeconfig


def merge_kubeconfigs(kubeconfig_paths, output_path):
    merged_config = None

    # Ensure the directory for the output path exists
    output_dir = os.path.dirname(output_path)
    if not os.path.exists(output_dir):
        os.makedirs(output_dir)

    for path in kubeconfig_paths:
        if path and os.path.exists(path):
            with open(path, 'r') as stream:
                config = yaml.safe_load(stream)
                if merged_config is None:
                    merged_config = config
                else:
                    merged_config['clusters'].extend(config['clusters'])
                    merged_config['contexts'].extend(config['contexts'])
                    merged_config['users'].extend(config['users'])

    if merged_config:
        with open(output_path, 'w') as stream:
            yaml.dump(merged_config, stream)
        print(f"Merged kubeconfig written to {output_path}")
    else:
        print("No valid kubeconfig files were found to merge.")

def coalesce(*vals):
    """Return the first non-empty value or None."""
    return next((v for v in vals if v not in (None, "")), None)


def main():
    parser = ArgumentParser(description="Run onboarding script to generate initial workspace and SLX info")
    parser.add_argument('command', action='store', choices=[INFO_COMMAND, RUN_COMMAND, UPLOAD_COMMAND],
                        help=f'{SERVICE_NAME} action to perform. '
                             '"info" returns info about the available components. '
                             '"run" runs the {SERVICE_NAME} components to generate workspace/SLX files.')
    parser.add_argument('-v', '--verbose', action='store_true',
                        help="Print more detailed output.")
    parser.add_argument('-k', '--kubeconfig', action='store', dest='kubeconfig', default='kubeconfig',
                        help="Path to the kubernetes config file to use to scan for info. "
                             "The path is relative to the shared directory.")
    parser.add_argument('-b', '--base-directory', action='store', dest='base_directory', default="/shared",
                        help="Path to the directory that's the base directory for input and output files. "
                             "When running the tool in a container this will be a directory that's shared "
                             "between the container and host environments. This setting is the path in "
                             "the container.")
    parser.add_argument('-w', '--workspace-info', action='store', dest="workspace_info", default="workspaceInfo.yaml",
                        help="Location of the workspace info file that was downloaded from the RunWhen GUI "
                             "after creating a new workspace. The path is relative to the base directory.")
    parser.add_argument('--upload-info', action='store', dest="upload_info", default="uploadInfo.yaml",
                        help="Location of the uploadInfo.yaml file that was downloaded from the RunWhen GUI "
                             "after creating a new workspace. The path is relative to the base directory.")
    parser.add_argument('--rest-service-host', action='store', dest="rest_service_host",
                        default="localhost:8000",
                        help=f'Host/port info for where the {SERVICE_NAME} REST service is running. '
                             f'Format is <host>:<port>')
    parser.add_argument('-c', '--components', action='store',
                        default="load_resources,kubeapi,cloudquery,generation_rules,render_output_items,dump_resources")
    parser.add_argument('-o', '--output', action='store', dest='output_path', default="output",
                        help="Path to output directory for generated files. "
                             "The path is relative to the base directory.")
    parser.add_argument('-d', '--define', action='append', nargs=1, dest='custom_definitions',
                        help="Define a custom variable that will be passed to the service and "
                             "made available to templates. Format of the argument is: <key>=<value>. "
                             "Multiple definitions are allowed.")
    parser.add_argument('-u', '--upload', action='store_true', dest="upload_data")
    parser.add_argument('--papi-url', action='store', dest='papi_url')
    parser.add_argument('--namespace-lods', action='store', dest="namespace_lods")
    parser.add_argument('--workspace-name', action='store', dest="workspace_name",
                        help="Name of the workspace to populate")
    parser.add_argument('--workspace-owner-email', action='store', dest="workspace_owner_email",
                        help="Email address to use as the owner of the workspace")
    parser.add_argument('--location-id', action='store', dest="location_id",
                        help="Location ID to use for the generated workspace")
    parser.add_argument('--location-name', action='store', dest="location_name",
                        help="Location name to use for the generated workspace")
    parser.add_argument('--default-lod', action='store', dest='default_lod', type=str,
                        help='Default level of detail to use; valid values are "none", "basic", and "detailed".')
    parser.add_argument('--resource-dump-path', action='store', dest='resource_dump_path', type=str,
                        help="Path (relative to output directory) to save a dump of the resource database state.")
    parser.add_argument('--resource-load-file', action='store', dest='resource_load_file', type=str,
                        help="Location (relative to the base directory) of a resource dump file to "
                             "initialize the resource database state.")
    parser.add_argument('--upload-merge-mode', action='store', dest='upload_merge_mode',
                        choices=['keep-existing', 'keep-uploaded'], default="keep-existing",
                        help='On upload, how to merge conflicting SLXs; valid values are:\n'
                             '  "keep-existing": Use the existing content of the SLX from the repo\n'
                             '  "keep-uploaded": Use the uploaded content of the SLX')
    parser.add_argument('--prune-stale-resources', action='store_true', dest='prune_stale_resources', default=False,
                        help='On upload, prune from the repo any old/stale resources from previous uploads that\n'
                             'are no longer active/valid in the current uploaded data.')
    parser.add_argument('--prune-stale-slxs', action='store_true', dest='prune_stale_slxs', default=False,
                        help='On upload, prune from the repo any old/stale SLXs from previous uploads that\n'
                             'are no longer active/valid in the current uploaded data.')
    parser.add_argument('-r', '--customization-rules', action='store', dest='customization_rules',
                        default=CUSTOMIZATION_RULES_DEFAULT,
                        help="Path to location of map customization rules file(s). The path "
                             "can be to either a single file or a directory. If it's a directory "
                             "then all of the customization rule files in the directory are "
                             "evaluated.")
    parser.add_argument('--namespaces', action='store', dest='namespaces',
                        help="Comma-separated list of namespaces to scan for matches for SLX generation.")
    args = parser.parse_args()

    # Parse the REST service host info
    if args.rest_service_host:
        if ':' in args.rest_service_host:
            rest_service_host, rest_service_port = args.rest_service_host.split(':')
        else:
            rest_service_host = args.rest_service_host
            rest_service_port = REST_SERVICE_PORT_DEFAULT
    else:
        rest_service_host = REST_SERVICE_HOST_DEFAULT
        rest_service_port = REST_SERVICE_PORT_DEFAULT

    if args.command == INFO_COMMAND:
        info_url = f"http://{rest_service_host}:{rest_service_port}/info/"
        response = call_rest_service_with_retries(lambda: requests.get(info_url))
        # NB: The following call exits if there's an error, so it won't return in that case
        # FIXME: The current fatal error handling approach is a little iffy, in case there's ever a
        # a case where there's some final cleanup we want to do. But for now that's not an issue.
        check_rest_service_error(response, args.command, args.verbose)
        response_data = response.json()
        print(f"Workspace builder version: {response_data.get('version')}")
        wb_version=response_data.get('version')
        # TBD Format/print more of the info from the response
        return

    # Get version
    info_url = f"http://{rest_service_host}:{rest_service_port}/info/"
    response = call_rest_service_with_retries(lambda: requests.get(info_url))
    check_rest_service_error(response, args.command, args.verbose)
    response_data = response.json()
    print(f"Workspace builder version: {response_data.get('version')}")
    wb_version=response_data.get('version')

    # First, initialize request data setting from the explicit command line args
    # These have the highest precedence, i.e. over the same setting from the workspace info.
    workspace_name = args.workspace_name
    workspace_owner_email = args.workspace_owner_email
    location_id = args.location_id
    location_name = args.location_name
    papi_url = args.papi_url
    default_lod = args.default_lod
    namespaces = [ns.strip() for ns in args.namespaces.split(',')] if args.namespaces else None
    resource_dump_path = args.resource_dump_path
    resource_load_file = args.resource_load_file
    base_directory = args.base_directory
    if not os.path.exists(base_directory):
        fatal(f'Base directory not found: {base_directory}')
    print(f"Using base directory: {base_directory}")
    # Initialize the settings that don't have corresponding command line arguments
    upload_token = None
    namespace_lods = None
    custom_definitions = dict()
    code_collections = None
    cloud_config = None

<<<<<<< HEAD
    # # Read the information from the uploadInfo.yaml file.
    # # In theory, we should only need to do this if we're going to try to upload
    # # to the platform (i.e. upload subcommand or --upload flag), but currently
    # # there is other information in uploadInfo.yamll (e.g. workspaceName,
    # # workspaceOwnerEmail, defaultLocation) that affect the workspace generation
    # # process, so we need to parse the file even just for generation.
    # # We currently give precedence to the settings in uploadInfo.yaml over
    # # what's in workspaceInfo.yaml, so if a user has been operating in pure
    # # RunWhen Local mode and then wants to upload to the platform and downloads
    # # the uploadInfo.yaml the workspace name there will override whatever they
    # # had been using in the workspaceInfo.yaml setting.
    # upload_info_path = os.path.join(base_directory, args.upload_info)
    # try:
    #     upload_info_text = read_file(upload_info_path)
    #     upload_info = yaml.safe_load(upload_info_text)
    #     upload_token = upload_info.get('token')
    #     if not papi_url:
    #         papi_url = upload_info.get('papiURL')
    #     if not workspace_name:
    #         workspace_name = upload_info.get('workspaceName')
    #     if not workspace_owner_email:
    #         workspace_owner_email = upload_info.get('workspaceOwnerEmail')
    #     if not location_id:
    #         location_id = upload_info.get("locationId")
    #         # This is backwards compatibility code to support the old name that can eventually go away
    #         if not location_id:
    #             location_id = upload_info.get("defaultLocation")
    #     if not location_name:
    #         location_name = upload_info.get("locationName")
    #         # This is backwards compatibility code to support the old name that can eventually go away
    #         if not location_name:
    #             location_name = upload_info.get("defaultLocationName")
    # except FileNotFoundError:
    #     # Don't treat this as a fatal error, to handle untethered, pure
    #     # RunWhen Local operation. In this case we assume that the workspace name
    #     # and the other fields are specified in workspaceInfo.yaml (or specified
    #     # as command line arguments, but I don't think that's a feature that
    #     # anyone is really using at this point).
    #     pass

    # # Parse the settings info for calling the REST service
    # if args.workspace_info:
    #     workspace_info_path = os.path.join(base_directory, args.workspace_info)
    #     if os.path.exists(workspace_info_path):
    #         workspace_info_str = read_file(workspace_info_path)
            
    #         try:
    #             workspace_info = yaml.safe_load(workspace_info_str)
    #         except yaml.YAMLError as e:
    #             raise ValueError(f"Unable to parse workspaceInfo YAML in {workspace_info_path}: {e}")

    #         # FIXME: Should probably tweak the field in the workspace info from the GUI/PAPI
    #         # to name this just "workspace"
    #         if not workspace_name:
    #             workspace_name = workspace_info.get('workspaceName')
    #             if not isinstance(workspace_name, str):
    #                 raise ValueError("Workspace name must be a string.")
    #         # We've moved the upload token and PAPI URL settings to the uploadInfo.yaml file,
    #         # but we'll keep support for the old way of putting it in the workspaceInfo.yaml file for
    #         # a little while to avoid breaking existing setups.
    #         # FIXME: Should remove this eventually after we think it's safe to assume everybody has
    #         # switched over to using the uploadInfo.yaml file.
    #         if not upload_token:
    #             upload_token = workspace_info.get('token')
    #         if not papi_url:
    #             papi_url = workspace_info.get('papiURL')
    #         if not workspace_owner_email:
    #             workspace_owner_email = workspace_info.get('workspaceOwnerEmail')
    #         if not location_id:
    #             location_id = workspace_info.get("locationId")
    #             if not location_id:
    #                 location_id = workspace_info.get("defaultLocation")
    #         if not location_name:
    #             location_name = workspace_info.get("locationName")
    #             # This is backwards compatibility code to support the old name that can eventually go away
    #             if not location_name:
    #                 location_name = workspace_info.get("defaultLocationName")
    #         if default_lod is None:
    #             default_lod = workspace_info.get("defaultLOD")
    #         if not namespaces:
    #             namespaces = workspace_info.get("namespaces")
    #         if not resource_dump_path:
    #             resource_dump_path = workspace_info.get("resourceDumpPath", "resource-dump.yaml")
    #         if not resource_load_file:
    #             resource_load_file = workspace_info.get("resourceLoadFile")
    #         namespace_lods = workspace_info.get('namespaceLODs')
    #         custom_definitions = workspace_info.get("custom", dict())
    #         code_collections = workspace_info.get("codeCollections")
    #         cloud_config = workspace_info.get('cloudConfig', None)
    #         # Immediately error out if no discovery configuration is provided. We will deprecate any other
    #         # assumed configurations. Discovery must be explicitly set. 
    #         if not cloud_config:
    #             print("Error: 'cloudConfig' configuration is missing in the workspace info. Exiting.")
    #             sys.exit(1)

    # # If a setting has still not been set, try an environment variable as a last resort
    # # FIXME: With the switch to having default values for the command line args, these
    # # will typically never be undefined, unless I guess the user explicitly specifies
    # # the command line arg with an empty string. Need to think about this some more.
    # # One possibility would be to detect if we're using the default values or an
    # # explicitly specified command line arg. If it's the default value, then let
    # # that be overridden by the environment variable, if specified. There's not a
    # # completely straightforward way to detect if an argparse arg is the default
    # # value vs. an explicitly specified value that's the same as the default value,
    # # but there are some kludgy ways to do it described in some SO posts. For now,
    # # though, I don't think anything is reliant on using env vars to specify the
    # # settings, so I don't think getting this ironed out is a super high priority.
    # if not workspace_name:
    #     workspace_name = os.getenv('WB_WORKSPACE_NAME')
    # if not workspace_owner_email:
    #     workspace_owner_email = os.getenv('WB_WORKSPACE_OWNER_EMAIL')
    # if not location_id:
    #     location_id = os.getenv("WB_LOCATION_ID")
    # if not location_name:
    #     location_name = os.getenv("WB_LOCATION_NAME")
    # if not papi_url:
    #     papi_url = os.getenv('WB_PAPI_URL')
    # if default_lod is None:
    #     default_lod = os.getenv("WB_DEFAULT_LOD")
    # if not namespace_lods:
    #     namespace_lods = os.getenv("WB_NAMESPACE_LODS")
    # if not namespaces:
    #     namespaces_string = os.getenv("WB_NAMESPACES")
    #     if namespaces_string:
    #         namespaces = [ns.strip() for ns in namespaces_string.split(',')]
    # if not cloud_config:
    #     cloud_config = os.getenv("WB_CLOUD_CONFIG")

    # ------------------------------------------------------------------ 1. workspaceInfo
    workspace_info = {}
    if args.workspace_info:
        ws_path = os.path.join(base_directory, args.workspace_info)
        if os.path.exists(ws_path):
            try:
                workspace_info = yaml.safe_load(read_file(ws_path)) or {}
            except yaml.YAMLError as e:
                raise ValueError(f"Unable to parse workspaceInfo YAML in {ws_path}: {e}")

    # ------------------------------------------------------------------ 2. uploadInfo
    upload_info = {}
    if args.upload_info:
        up_path = os.path.join(base_directory, args.upload_info)
        if os.path.exists(up_path):
            try:
                upload_info = yaml.safe_load(read_file(up_path)) or {}
            except yaml.YAMLError as e:
                raise ValueError(f"Unable to parse uploadInfo YAML in {up_path}: {e}")

    # ------------------------------------------------------------------ 3. merge with precedence rules
    papi_url = coalesce(
        papi_url,
        upload_info.get("papiURL"),
        workspace_info.get("papiURL"),
        os.getenv("WB_PAPI_URL"),
    )

    upload_token = coalesce(
        upload_token,
        upload_info.get("token"),
        workspace_info.get("token"),
    )

    workspace_name = coalesce(
        workspace_name,
        upload_info.get("workspaceName"),
        workspace_info.get("workspaceName"),
        os.getenv("WB_WORKSPACE_NAME"),
    )

    # owner email: workspaceInfo beats uploadInfo, per new requirement
    workspace_owner_email = coalesce(
        workspace_owner_email,
        workspace_info.get("workspaceOwnerEmail"),
        upload_info.get("workspaceOwnerEmail"),
        os.getenv("WB_WORKSPACE_OWNER_EMAIL"),
    )

    location_id = coalesce(
        location_id,
        upload_info.get("locationId"),
        upload_info.get("defaultLocation"),
        workspace_info.get("locationId"),
        workspace_info.get("defaultLocation"),
        os.getenv("WB_LOCATION_ID"),
    )

    location_name = coalesce(
        location_name,
        upload_info.get("locationName"),
        upload_info.get("defaultLocationName"),
        workspace_info.get("locationName"),
        workspace_info.get("defaultLocationName"),
        os.getenv("WB_LOCATION_NAME"),
    )

    default_lod = coalesce(
        default_lod,
        workspace_info.get("defaultLOD"),
        os.getenv("WB_DEFAULT_LOD"),
    )

    namespace_lods = coalesce(
        namespace_lods,
        workspace_info.get("namespaceLODs"),
        os.getenv("WB_NAMESPACE_LODS"),
    )

    namespaces = namespaces or workspace_info.get("namespaces")
    if not namespaces:
        ns_env = os.getenv("WB_NAMESPACES")
        if ns_env:
            namespaces = [n.strip() for n in ns_env.split(",") if n.strip()]

    resource_dump_path = coalesce(
        resource_dump_path,
        workspace_info.get("resourceDumpPath", "resource-dump.yaml"),
    )

    resource_load_file = coalesce(
        resource_load_file,
        workspace_info.get("resourceLoadFile"),
    )

    cloud_config = coalesce(
        cloud_config,
        workspace_info.get("cloudConfig"),
        os.getenv("WB_CLOUD_CONFIG"),
    )

    custom_definitions = workspace_info.get("custom", {})
    code_collections = workspace_info.get("codeCollections")

    # ------------------------------------------------------------------ 4. validation guards
    missing = []
    if not workspace_name:
        missing.append("workspaceName")
    if not workspace_owner_email:
        missing.append("workspaceOwnerEmail")
    if not location_id:
        missing.append("locationId")          # locationName no longer required

    if missing:
        raise ValueError(
            f"Required setting(s) missing: {', '.join(missing)}. "
            "Provide them via CLI flags, workspaceInfo.yaml, uploadInfo.yaml, or environment variables."
    )

    if cloud_config is None:
        raise ValueError("'cloudConfig' section is missing; discovery configuration must be explicit.")

=======
    # ─────────────────────────────────────────────────────────────────────────────
    # Helper – assign only if the current value is still None
    # ─────────────────────────────────────────────────────────────────────────────
    def set_if_none(var, new_val):
        return new_val if var is None else var


    # ─────────────────────────────────────────────────────────────────────────────
    # 1.  workspaceInfo.yaml  (downloaded from the GUI when the workspace is made)
    #     These settings have precedence over uploadInfo.yaml.
    # ─────────────────────────────────────────────────────────────────────────────
    workspace_info_path = os.path.join(base_directory, args.workspace_info)
    if os.path.exists(workspace_info_path):
        try:
            workspace_info = yaml.safe_load(read_file(workspace_info_path))
        except yaml.YAMLError as e:
            raise ValueError(f"Unable to parse workspaceInfo YAML in {workspace_info_path}: {e}")

        # workspace and owner
        workspace_name        = set_if_none(workspace_name,        workspace_info.get('workspaceName'))
        workspace_owner_email = set_if_none(workspace_owner_email, workspace_info.get('workspaceOwnerEmail'))

        # location (new + legacy names)
        location_id   = set_if_none(location_id,
                                    workspace_info.get('locationId') or workspace_info.get('defaultLocation'))
        location_name = set_if_none(location_name,
                                    workspace_info.get('locationName') or workspace_info.get('defaultLocationName'))

        # upload / api tokens (kept for legacy support)
        upload_token  = set_if_none(upload_token, workspace_info.get('token'))
        papi_url      = set_if_none(papi_url,     workspace_info.get('papiURL'))

        # misc generation settings
        default_lod        = set_if_none(default_lod,        workspace_info.get('defaultLOD'))
        namespaces         = set_if_none(namespaces,         workspace_info.get('namespaces'))
        resource_dump_path = set_if_none(resource_dump_path,
                                        workspace_info.get('resourceDumpPath', 'resource-dump.yaml'))
        resource_load_file = set_if_none(resource_load_file, workspace_info.get('resourceLoadFile'))
        namespace_lods     = workspace_info.get('namespaceLODs') or namespace_lods
        custom_definitions = workspace_info.get('custom', {})    or custom_definitions
        code_collections   = workspace_info.get('codeCollections') or code_collections
        cloud_config       = workspace_info.get('cloudConfig')   or cloud_config

        # Immediately error out if no discovery configuration is provided.
        # We will deprecate default assumptions – discovery must be explicit.
        if cloud_config is None:
            print("Error: 'cloudConfig' configuration is missing in the workspace info. Exiting.")
            sys.exit(1)


    # ─────────────────────────────────────────────────────────────────────────────
    # 2.  uploadInfo.yaml  (only fills values still missing after step 1)
    #     We parse this even for “run” because it carries tokens & PAPI URL that
    #     affect generation.  Unlike the original code, it NO LONGER overrides a
    #     non-None value that came from workspaceInfo or CLI.
    # ─────────────────────────────────────────────────────────────────────────────
    upload_info_path = os.path.join(base_directory, args.upload_info)
    if os.path.exists(upload_info_path):
        # NOTE: absence is NOT fatal – pure RunWhen-Local operation is valid.
        upload_info = yaml.safe_load(read_file(upload_info_path))

        # upload credentials & endpoints
        upload_token = set_if_none(upload_token, upload_info.get('token'))
        papi_url     = set_if_none(papi_url,     upload_info.get('papiURL'))

        # workspace metadata (only if still None)
        workspace_name        = set_if_none(workspace_name,        upload_info.get('workspaceName'))
        workspace_owner_email = set_if_none(workspace_owner_email, upload_info.get('workspaceOwnerEmail'))

        # location (legacy names preserved)
        location_id   = set_if_none(location_id,
                                    upload_info.get('locationId') or upload_info.get('defaultLocation'))
        location_name = set_if_none(location_name,
                                    upload_info.get('locationName') or upload_info.get('defaultLocationName'))


    # ─────────────────────────────────────────────────────────────────────────────
    # 3.  Environment-variable fall-back (lowest precedence)
    #    If a setting is *still* None, pick it up from WB_* env vars.
    # ─────────────────────────────────────────────────────────────────────────────
    if workspace_name is None:
        workspace_name = os.getenv('WB_WORKSPACE_NAME')
    if workspace_owner_email is None:
        workspace_owner_email = os.getenv('WB_WORKSPACE_OWNER_EMAIL')
    if location_id is None:
        location_id = os.getenv("WB_LOCATION_ID")
    if location_name is None:
        location_name = os.getenv("WB_LOCATION_NAME")
    if papi_url is None:
        papi_url = os.getenv('WB_PAPI_URL')
    if default_lod is None:
        default_lod = os.getenv("WB_DEFAULT_LOD")
    if namespace_lods is None:
        namespace_lods = os.getenv("WB_NAMESPACE_LODS")
    if namespaces is None:
        ns_string = os.getenv("WB_NAMESPACES")
        if ns_string:
            namespaces = [ns.strip() for ns in ns_string.split(',')]
    if cloud_config is None:
        cloud_config = os.getenv("WB_CLOUD_CONFIG")
>>>>>>> 481cb82d


    # # # Read the information from the uploadInfo.yaml file.
    # # # In theory, we should only need to do this if we're going to try to upload
    # # # to the platform (i.e. upload subcommand or --upload flag), but currently
    # # # there is other information in uploadInfo.yamll (e.g. workspaceName,
    # # # workspaceOwnerEmail, defaultLocation) that affect the workspace generation
    # # # process, so we need to parse the file even just for generation.
    # # # We currently give precedence to the settings in uploadInfo.yaml over
    # # # what's in workspaceInfo.yaml, so if a user has been operating in pure
    # # # RunWhen Local mode and then wants to upload to the platform and downloads
    # # # the uploadInfo.yaml the workspace name there will override whatever they
    # # # had been using in the workspaceInfo.yaml setting.
    # # upload_info_path = os.path.join(base_directory, args.upload_info)
    # # try:
    # #     upload_info_text = read_file(upload_info_path)
    # #     upload_info = yaml.safe_load(upload_info_text)
    # #     upload_token = upload_info.get('token')
    # #     if not papi_url:
    # #         papi_url = upload_info.get('papiURL')
    # #     if not workspace_name:
    # #         workspace_name = upload_info.get('workspaceName')
    # #     if not workspace_owner_email:
    # #         workspace_owner_email = upload_info.get('workspaceOwnerEmail')
    # #     if not location_id:
    # #         location_id = upload_info.get("locationId")
    # #         # This is backwards compatibility code to support the old name that can eventually go away
    # #         if not location_id:
    # #             location_id = upload_info.get("defaultLocation")
    # #     if not location_name:
    # #         location_name = upload_info.get("locationName")
    # #         # This is backwards compatibility code to support the old name that can eventually go away
    # #         if not location_name:
    # #             location_name = upload_info.get("defaultLocationName")
    # # except FileNotFoundError:
    # #     # Don't treat this as a fatal error, to handle untethered, pure
    # #     # RunWhen Local operation. In this case we assume that the workspace name
    # #     # and the other fields are specified in workspaceInfo.yaml (or specified
    # #     # as command line arguments, but I don't think that's a feature that
    # #     # anyone is really using at this point).
    # #     pass

    # # # Parse the settings info for calling the REST service
    # # if args.workspace_info:
    # #     workspace_info_path = os.path.join(base_directory, args.workspace_info)
    # #     if os.path.exists(workspace_info_path):
    # #         workspace_info_str = read_file(workspace_info_path)
            
    # #         try:
    # #             workspace_info = yaml.safe_load(workspace_info_str)
    # #         except yaml.YAMLError as e:
    # #             raise ValueError(f"Unable to parse workspaceInfo YAML in {workspace_info_path}: {e}")

    # #         # FIXME: Should probably tweak the field in the workspace info from the GUI/PAPI
    # #         # to name this just "workspace"
    # #         if not workspace_name:
    # #             workspace_name = workspace_info.get('workspaceName')
    # #             if not isinstance(workspace_name, str):
    # #                 raise ValueError("Workspace name must be a string.")
    # #         if not upload_token:
    # #             upload_token = workspace_info.get('token')
    # #         if not papi_url:
    # #             papi_url = workspace_info.get('papiURL')
    # #         if not workspace_owner_email:
    # #             workspace_owner_email = workspace_info.get('workspaceOwnerEmail')
    # #         if not location_id:
    # #             location_id = workspace_info.get("locationId")
    # #             if not location_id:
    # #                 location_id = workspace_info.get("defaultLocation")
    # #         if not location_name:
    # #             location_name = workspace_info.get("locationName")
    # #             # This is backwards compatibility code to support the old name that can eventually go away
    # #             if not location_name:
    # #                 location_name = workspace_info.get("defaultLocationName")
    # #         if default_lod is None:
    # #             default_lod = workspace_info.get("defaultLOD")
    # #         if not namespaces:
    # #             namespaces = workspace_info.get("namespaces")
    # #         if not resource_dump_path:
    # #             resource_dump_path = workspace_info.get("resourceDumpPath", "resource-dump.yaml")
    # #         if not resource_load_file:
    # #             resource_load_file = workspace_info.get("resourceLoadFile")
    # #         namespace_lods = workspace_info.get('namespaceLODs')
    # #         custom_definitions = workspace_info.get("custom", dict())
    # #         code_collections = workspace_info.get("codeCollections")
    # #         cloud_config = workspace_info.get('cloudConfig', None)
    # #         # Immediately error out if no discovery configuration is provided. We will deprecate any other
    # #         # assumed configurations. Discovery must be explicitly set. 
    # #         if not cloud_config:
    # #             print("Error: 'cloudConfig' configuration is missing in the workspace info. Exiting.")
    # #             sys.exit(1)

    # # # If a setting has still not been set, try an environment variable as a last resort
    # # # FIXME: With the switch to having default values for the command line args, these
    # # # will typically never be undefined, unless I guess the user explicitly specifies
    # # # the command line arg with an empty string. Need to think about this some more.
    # # # One possibility would be to detect if we're using the default values or an
    # # # explicitly specified command line arg. If it's the default value, then let
    # # # that be overridden by the environment variable, if specified. There's not a
    # # # completely straightforward way to detect if an argparse arg is the default
    # # # value vs. an explicitly specified value that's the same as the default value,
    # # # but there are some kludgy ways to do it described in some SO posts. For now,
    # # # though, I don't think anything is reliant on using env vars to specify the
    # # # settings, so I don't think getting this ironed out is a super high priority.
    # # if not workspace_name:
    # #     workspace_name = os.getenv('WB_WORKSPACE_NAME')
    # # if not workspace_owner_email:
    # #     workspace_owner_email = os.getenv('WB_WORKSPACE_OWNER_EMAIL')
    # # if not location_id:
    # #     location_id = os.getenv("WB_LOCATION_ID")
    # # if not location_name:
    # #     location_name = os.getenv("WB_LOCATION_NAME")
    # # if not papi_url:
    # #     papi_url = os.getenv('WB_PAPI_URL')
    # # if default_lod is None:
    # #     default_lod = os.getenv("WB_DEFAULT_LOD")
    # # if not namespace_lods:
    # #     namespace_lods = os.getenv("WB_NAMESPACE_LODS")
    # # if not namespaces:
    # #     namespaces_string = os.getenv("WB_NAMESPACES")
    # #     if namespaces_string:
    # #         namespaces = [ns.strip() for ns in namespaces_string.split(',')]
    # # if not cloud_config:
    # #     cloud_config = os.getenv("WB_CLOUD_CONFIG")

    azure_config = None
    aks_clusters = None
    azure_kubeconfig_path = None  # Initialize the variable here

    if cloud_config:
        azure_config = workspace_info.get("cloudConfig", {}).get("azure")
        if azure_config:
            aks_clusters = azure_config.get('aksClusters', {}).get('clusters', [])  # Directly get the 'clusters' list if it exists

            if aks_clusters and isinstance(aks_clusters, list):  # Check if aks_clusters is a list of cluster dictionaries
                # Generate kubeconfig for each cluster with optional server override
                try:
                    generate_kubeconfig_for_aks(aks_clusters, workspace_info)
                    azure_kubeconfig_path = os.path.expanduser("~/.kube/azure-kubeconfig")
                    print(f"Kubeconfig generated and saved to {azure_kubeconfig_path}")
                except Exception as e:
                    print(f"Error generating kubeconfig for AKS clusters: {e}")
                    azure_kubeconfig_path = None  # Ensure path is None if generation fails
            else:
                print("AKS clusters not found or improperly formatted. Skipping Kubernetes discovery for AKS.")

    if not azure_config:
        print("Azure configuration not found in workspace_info.")

    # Check Kubernetes configuration in cloudConfig
    kubernetes_config = cloud_config.get('kubernetes') if cloud_config else None
    kubeconfig_path = None

    # Skip Kubernetes setup if kubernetes_config is None or doesn't exist
    if not kubernetes_config:
        print("Skipping Kubernetes setup as cloudConfig.kubernetes is missing or null.")
        final_kubeconfig_path = None
    else:
        # Proceed with Kubernetes configuration if valid
        print("Processing Kubernetes configuration...")
        kubeconfig_path = kubernetes_config.get('kubeconfigFile')
        in_cluster_auth_enabled = kubernetes_config.get('inClusterAuth', False)

        if kubeconfig_path and os.path.exists(kubeconfig_path):
            print(f"Using specified kubeconfig path: {kubeconfig_path}")
            final_kubeconfig_path = kubeconfig_path
        elif in_cluster_auth_enabled and os.getenv('KUBERNETES_SERVICE_HOST'):
            print("Creating in-cluster kubeconfig...")
            kubeconfig_data = create_kubeconfig()
            in_cluster_kubeconfig_file = os.path.join(base_directory, "in_cluster_kubeconfig.yaml")
            
            with open(in_cluster_kubeconfig_file, "w") as f:
                f.write(yaml.dump(kubeconfig_data))
            print(f"In-cluster kubeconfig created at {in_cluster_kubeconfig_file}")

            kubeconfig_path = os.path.join(base_directory, "kubeconfig")
            shutil.copyfile(in_cluster_kubeconfig_file, kubeconfig_path)
            final_kubeconfig_path = kubeconfig_path
            print(f"In-cluster Kubernetes auth configured with kubeconfig at {final_kubeconfig_path}")
        else:
            print("No valid kubeconfig found and inClusterAuth is disabled. Skipping Kubernetes setup.")
            final_kubeconfig_path = None

    # Continue only if valid kubeconfig paths are found
    if aks_clusters or kubeconfig_path:
        final_kubeconfig_path = os.path.expanduser("~/.kube/config")
        kubeconfigs_to_merge = []

        if aks_clusters and azure_kubeconfig_path: 
            if os.path.exists(azure_kubeconfig_path):
                kubeconfigs_to_merge.append(azure_kubeconfig_path)
                print(f"Merging azure kubeconfig into {final_kubeconfig_path}...")

        if kubeconfig_path and os.path.exists(kubeconfig_path):
            kubeconfigs_to_merge.append(kubeconfig_path)
            print(f"Merging user-provided kubeconfig into {final_kubeconfig_path}...")

        if kubeconfigs_to_merge:
            merge_kubeconfigs(kubeconfigs_to_merge, final_kubeconfig_path)
        else:
            print("No valid kubeconfigs found to merge.")
    else:
        print("Skipping Kubernetes discovery due to missing kubeconfig or AKS clusters configuration.")
        final_kubeconfig_path = None 

    if final_kubeconfig_path:
        if not kubernetes_config:
            kubernetes_config = dict()
            cloud_config["kubernetes"] = kubernetes_config
        kubernetes_config["kubeconfigFile"] = final_kubeconfig_path

    if cloud_config:
        try:
            transform_client_cloud_config(base_directory, cloud_config)
        except AttributeError as e:
            print(f"Error in transforming cloud configuration: {e}")
    else:
        print("Cloud configuration missing. Skipping client cloud configuration transformation.")
    # Add any custom definitions that were made as command line arguments to any custom
    # settings that came from the workspace info file
    if args.custom_definitions:
        for custom_definition in args.custom_definitions:
            parts = custom_definition[0].split('=')
            if len(parts) != 2:
                print("Error: Invalid format for --define arg; expected <key>=<value>")
                return 1
            key, value = parts
            key = key.strip()
            if not key:
                print("Error: Expected non-empty key for --define arg")
                return 1
            custom_definitions[key] = value.strip()

    map_customization_rules = args.customization_rules
    if not map_customization_rules:
        map_customization_rules = os.getenv("MB_CUSTOMIZATION_RULES_PATH")
    if "map-customization-rules" in map_customization_rules:
        map_customization_rules_path = map_customization_rules
    else:
        map_customization_rules_path = os.path.join(base_directory, map_customization_rules)

    if len(args.output_path) == 0:
        fatal("Name of output directory (--output arg) must not be empty.")
    output_path = os.path.join(base_directory, args.output_path)
    status_file_path = os.path.join(output_path, ".status")

    if args.command == RUN_COMMAND:
        request_data = dict()

        # If a map customization rules path was specified, then encode the contents of
        # the file or directory and add it as a request data field.
        if map_customization_rules_path:
            print(f"Using Map Customization Rules Path: {map_customization_rules_path}")
            if os.path.exists(map_customization_rules_path):
                if os.path.isdir(map_customization_rules_path):
                    tar_bytes = io.BytesIO()
                    map_customization_rules_tar = tarfile.open(mode="x:gz", fileobj=tar_bytes)
                    children = os.listdir(map_customization_rules_path)
                    for child in children:
                        child_map_customization_rule_path = os.path.join(map_customization_rules_path, child)
                        data_bytes = read_file(child_map_customization_rule_path, "rb")
                        data_stream = io.BytesIO(data_bytes)
                        info = tarfile.TarInfo(os.fsdecode(child))
                        info.size = len(data_bytes)
                        info.mtime = time.time()
                        map_customization_rules_tar.addfile(info, data_stream)
                    map_customization_rules_tar.close()
                    map_customization_rules_data = tar_bytes.getvalue()
                else:
                    map_customization_rules_data = read_file(map_customization_rules_path, "rb")
                encoded_map_customization_rules = base64.b64encode(map_customization_rules_data).decode('utf-8')
                request_data['mapCustomizationRules'] = encoded_map_customization_rules
            elif map_customization_rules != CUSTOMIZATION_RULES_DEFAULT:
                fatal("Error: Map customization rules path does not exist")

        if not args.components:
            fatal("Error: at least one component must be specified to run")
        request_data['components'] = args.components
        if final_kubeconfig_path and os.path.exists(final_kubeconfig_path):
            print(f"Indexing Kubernetes with kubeconfig from {final_kubeconfig_path}")
            kubeconfig_data = read_file(final_kubeconfig_path, "rb")
            encoded_kubeconfig_data = base64.b64encode(kubeconfig_data).decode('utf-8')
            request_data['kubeconfig'] = encoded_kubeconfig_data
        else:
            print("Kubernetes discovery not completed due to missing or invalid kubeconfig.")
        if wb_version: 
            request_data['wbVersion'] = wb_version
        if workspace_name:
            request_data['workspaceName'] = workspace_name
        if workspace_owner_email:
            request_data['workspaceOwnerEmail'] = workspace_owner_email
        if location_id:
            request_data['locationId'] = location_id
        if location_name:
            request_data['locationName'] = location_name
        if default_lod is not None:
            request_data['defaultLOD'] = default_lod
        if namespace_lods:
            request_data['namespaceLODs'] = namespace_lods
        if custom_definitions:
            request_data['customDefinitions'] = custom_definitions
        if namespaces:
            request_data['namespaces'] = namespaces
        if code_collections:
            request_data['codeCollections'] = code_collections
        if cloud_config:
            request_data['cloudConfig'] = cloud_config
        if resource_dump_path:
            request_data['resourceDumpPath'] = resource_dump_path
        if resource_load_file:
            resource_load_path = os.path.join(base_directory, resource_load_file)
            resource_load_data = read_file(resource_load_path, "rb")
            encoded_resource_load_data = base64.b64encode(resource_load_data).decode('utf-8')
            request_data['resourceLoadFile'] = encoded_resource_load_data

        # Invoke the workspace builder /run REST endpoint
        run_url = f"http://{rest_service_host}:{rest_service_port}/run/"
        response = call_rest_service_with_retries(lambda: requests.post(run_url, json=request_data, proxies=get_proxy_config(run_url)))
        # FIXME: The current fatal error handling approach is a little iffy, in case there's ever a
        # a case where there's some final cleanup we want to do. But for now that's not an issue.
        check_rest_service_error(response, args.command, args.verbose)
        response_data = response.json()
        # Process the output
        # FIXME: Currently this only handles the case where the output is an archive,
        # but that's the only output supported by the REST service. Eventually, both
        # should be updated to support the file item output format.
        # FIXME: Should possibly/probably clear the output directory here before
        # extracting the archive data. Without clearing it you can be left with
        # obsolete SLXs from previous runs of the workspace builder. So really
        # currently the user should explicitly clean or remove the output directory
        # before each run (should check with Shea about making sure this is mentioned
        # in the docs). The current reason for not clearing the directory is being
        # somewhat paranoid about deleting data (especially a recursive tree
        # delete) in an end user tool with the possibility of user error and
        # inadvertent/accidental loss of data, e.g. the user maps the container
        # output directory to a top-level directory on the host that contains
        # other data. Maybe a safer approach would be to delete the workspaces
        # subdirectory instead of wiping the top-level output directory.
        os.makedirs(output_path, exist_ok=True)
        workspaces_path = os.path.join(output_path, "workspaces")
        if os.path.exists(workspaces_path):
            shutil.rmtree(workspaces_path)
        archive_text = response_data["output"]
        archive_bytes = base64.b64decode(archive_text)
        archive_file_obj = io.BytesIO(archive_bytes)
        archive = tarfile.open(fileobj=archive_file_obj, mode="r")
        archive.extractall(output_path)

        message = response_data.get("message", "Workspace data generated successfully.")
        warnings = response_data.get("warnings", list())
        print(message)
        for warning in warnings:
            print("WARNING: " + warning)


        # Note: Handling of the upload flag is done below, so that the code can be shared
        # with the upload command
    elif args.command == UPLOAD_COMMAND:
        # Don't do the invocation of REST service and just skip to the part
        # where we upload the generated data to the RunWhen server.
        # This assumes that there's been a previous "run" subcommand that
        # generated content to the specified output directory.
        if not os.path.exists(output_path) or len(os.listdir(output_path)) == 0:
            fatal("There's no existing generated content to upload; "
                  "you need to execute a run subcommand first before you can use the upload subcommand")
    else:
        fatal(f"Unsupported command: {args.command}")
        # NB: The fatal call will already have exited, so this return call isn't really
        # necessary, but it makes the linting code happy so that it doesn't complain
        # about possibly uninitialized variables, e.g. archive_text
        return

    if args.upload_data or args.command == UPLOAD_COMMAND:
        # For uploading we only send the workload subdirectory not the entire
        # contents of the output directory. So access the workload directory
        # and archive the data to be included in upload data.
        workspace_dir = os.path.join(output_path, "workspaces", workspace_name)
        tar_bytes = io.BytesIO()
        archive = tarfile.open(mode="x:gz", fileobj=tar_bytes)
        # We need to set the working directory to the output directory for the tarfile
        # to use the correct relative paths for the entries. Just to be safe, we
        # save and restore the working directory even though, at least currently,
        # I don't think anything else is affected by the working directory.
        saved_working_directory = os.getcwd()
        os.chdir(workspace_dir)
        try:
            archive.add(".")
        except Exception as e:
            fatal(f"Error creating archive from output directory contents: {e}")
        finally:
            os.chdir(saved_working_directory)
        archive.close()
        archive_bytes = tar_bytes.getvalue()
        archive_text = base64.b64encode(archive_bytes).decode('utf-8')

        if not upload_token:
            fatal('An uploadInfo.yaml file corresponding to an existing workspace in the '
                  'platform must be downloaded from the workspace info page and put in the '
                  'base directory to enable upload of the generated workspace content.')
        merge_mode = "keepexisting" if args.upload_merge_mode.lower() == "keep-existing" else "keepuploaded"
        upload_request_data = {
            "output": archive_text,
            "mergeMode": merge_mode,
            "pruneStaleSlxs": args.prune_stale_slxs,
            "pruneStaleResources": args.prune_stale_resources,
            "message": "Updated workspace from map builder.",
            "finalizeAction": "mergeToMain",
        }
        # We want the request body to be JSON, not form-encoded, so we need to
        # do the conversion to JSON ourselves.
        upload_request_text = json.dumps(upload_request_data)
        headers = {
            "Authorization": f"Bearer {upload_token}",
            "Content-Type": "application/json",
            "Accept": "application/json",
        }
        upload_url = f"{papi_url}/api/v3/workspaces/{workspace_name}/upload"
        try:
            response = requests.post(upload_url, data=upload_request_text, headers=headers, verify=get_request_verify())
        except requests.exceptions.ConnectionError as e:
            fatal("Upload of map builder data failed, because the PAPI upload URL is invalid or unavailable; {e}")
            # NB: The fatal call will already have exited, so this return call isn't really
            # necessary, but it makes the linting code happy so that it doesn't complain
            # about possibly uninitialized variables, e.g. response
            return

        if response.status_code != HTTPStatus.OK:
            # NB: The error response format from PAPI is not guaranteed to be the same
            # as what we get from the workspace builder REST service (even though
            # the WB error handler is derived from the PAPI error handler, so, at least
            # currently, they're mostly the same), so we don't use
            # handle_rest_service_error here.
            response_data = response.json()
            detail = response_data.get('detail')
            code = response_data.get('code')
            fatal(f"Error uploading map builder data; {detail}; status={response.status_code}; code={code}")

        print("Workspace builder data uploaded successfully.")

    # Add cheat-sheet integration, which points at the output items and
    # generates the list of local commands that exist in the TaskSet.
    # FIXME: I think it would probably be cleaner and more decoupled to move the
    # command assist stuff to a separate command line tool and then have the
    # run.sh script handle calling it after invoking this tool.
    if cheat_sheet_enabled:
        # Update cheat sheet status by copying index
        mkdocs_dir=f"{tmpdir_value}/mkdocs-temp"
        cheatsheet.cheat_sheet(output_path, mkdocs_dir)


if __name__ == "__main__":
    main()<|MERGE_RESOLUTION|>--- conflicted
+++ resolved
@@ -327,359 +327,133 @@
     code_collections = None
     cloud_config = None
 
-<<<<<<< HEAD
-    # # Read the information from the uploadInfo.yaml file.
-    # # In theory, we should only need to do this if we're going to try to upload
-    # # to the platform (i.e. upload subcommand or --upload flag), but currently
-    # # there is other information in uploadInfo.yamll (e.g. workspaceName,
-    # # workspaceOwnerEmail, defaultLocation) that affect the workspace generation
-    # # process, so we need to parse the file even just for generation.
-    # # We currently give precedence to the settings in uploadInfo.yaml over
-    # # what's in workspaceInfo.yaml, so if a user has been operating in pure
-    # # RunWhen Local mode and then wants to upload to the platform and downloads
-    # # the uploadInfo.yaml the workspace name there will override whatever they
-    # # had been using in the workspaceInfo.yaml setting.
-    # upload_info_path = os.path.join(base_directory, args.upload_info)
-    # try:
-    #     upload_info_text = read_file(upload_info_path)
-    #     upload_info = yaml.safe_load(upload_info_text)
-    #     upload_token = upload_info.get('token')
-    #     if not papi_url:
-    #         papi_url = upload_info.get('papiURL')
-    #     if not workspace_name:
-    #         workspace_name = upload_info.get('workspaceName')
-    #     if not workspace_owner_email:
-    #         workspace_owner_email = upload_info.get('workspaceOwnerEmail')
-    #     if not location_id:
-    #         location_id = upload_info.get("locationId")
-    #         # This is backwards compatibility code to support the old name that can eventually go away
-    #         if not location_id:
-    #             location_id = upload_info.get("defaultLocation")
-    #     if not location_name:
-    #         location_name = upload_info.get("locationName")
-    #         # This is backwards compatibility code to support the old name that can eventually go away
-    #         if not location_name:
-    #             location_name = upload_info.get("defaultLocationName")
-    # except FileNotFoundError:
-    #     # Don't treat this as a fatal error, to handle untethered, pure
-    #     # RunWhen Local operation. In this case we assume that the workspace name
-    #     # and the other fields are specified in workspaceInfo.yaml (or specified
-    #     # as command line arguments, but I don't think that's a feature that
-    #     # anyone is really using at this point).
-    #     pass
-
-    # # Parse the settings info for calling the REST service
-    # if args.workspace_info:
-    #     workspace_info_path = os.path.join(base_directory, args.workspace_info)
-    #     if os.path.exists(workspace_info_path):
-    #         workspace_info_str = read_file(workspace_info_path)
+    # Read the information from the uploadInfo.yaml file.
+    # In theory, we should only need to do this if we're going to try to upload
+    # to the platform (i.e. upload subcommand or --upload flag), but currently
+    # there is other information in uploadInfo.yamll (e.g. workspaceName,
+    # workspaceOwnerEmail, defaultLocation) that affect the workspace generation
+    # process, so we need to parse the file even just for generation.
+    # We currently give precedence to the settings in uploadInfo.yaml over
+    # what's in workspaceInfo.yaml, so if a user has been operating in pure
+    # RunWhen Local mode and then wants to upload to the platform and downloads
+    # the uploadInfo.yaml the workspace name there will override whatever they
+    # had been using in the workspaceInfo.yaml setting.
+    upload_info_path = os.path.join(base_directory, args.upload_info)
+    try:
+        upload_info_text = read_file(upload_info_path)
+        upload_info = yaml.safe_load(upload_info_text)
+        upload_token = upload_info.get('token')
+        if not papi_url:
+            papi_url = upload_info.get('papiURL')
+        if not workspace_name:
+            workspace_name = upload_info.get('workspaceName')
+        if not workspace_owner_email:
+            workspace_owner_email = upload_info.get('workspaceOwnerEmail')
+        if not location_id:
+            location_id = upload_info.get("locationId")
+            # This is backwards compatibility code to support the old name that can eventually go away
+            if not location_id:
+                location_id = upload_info.get("defaultLocation")
+        if not location_name:
+            location_name = upload_info.get("locationName")
+            # This is backwards compatibility code to support the old name that can eventually go away
+            if not location_name:
+                location_name = upload_info.get("defaultLocationName")
+    except FileNotFoundError:
+        # Don't treat this as a fatal error, to handle untethered, pure
+        # RunWhen Local operation. In this case we assume that the workspace name
+        # and the other fields are specified in workspaceInfo.yaml (or specified
+        # as command line arguments, but I don't think that's a feature that
+        # anyone is really using at this point).
+        pass
+
+    # Parse the settings info for calling the REST service
+    if args.workspace_info:
+        workspace_info_path = os.path.join(base_directory, args.workspace_info)
+        if os.path.exists(workspace_info_path):
+            workspace_info_str = read_file(workspace_info_path)
             
-    #         try:
-    #             workspace_info = yaml.safe_load(workspace_info_str)
-    #         except yaml.YAMLError as e:
-    #             raise ValueError(f"Unable to parse workspaceInfo YAML in {workspace_info_path}: {e}")
-
-    #         # FIXME: Should probably tweak the field in the workspace info from the GUI/PAPI
-    #         # to name this just "workspace"
-    #         if not workspace_name:
-    #             workspace_name = workspace_info.get('workspaceName')
-    #             if not isinstance(workspace_name, str):
-    #                 raise ValueError("Workspace name must be a string.")
-    #         # We've moved the upload token and PAPI URL settings to the uploadInfo.yaml file,
-    #         # but we'll keep support for the old way of putting it in the workspaceInfo.yaml file for
-    #         # a little while to avoid breaking existing setups.
-    #         # FIXME: Should remove this eventually after we think it's safe to assume everybody has
-    #         # switched over to using the uploadInfo.yaml file.
-    #         if not upload_token:
-    #             upload_token = workspace_info.get('token')
-    #         if not papi_url:
-    #             papi_url = workspace_info.get('papiURL')
-    #         if not workspace_owner_email:
-    #             workspace_owner_email = workspace_info.get('workspaceOwnerEmail')
-    #         if not location_id:
-    #             location_id = workspace_info.get("locationId")
-    #             if not location_id:
-    #                 location_id = workspace_info.get("defaultLocation")
-    #         if not location_name:
-    #             location_name = workspace_info.get("locationName")
-    #             # This is backwards compatibility code to support the old name that can eventually go away
-    #             if not location_name:
-    #                 location_name = workspace_info.get("defaultLocationName")
-    #         if default_lod is None:
-    #             default_lod = workspace_info.get("defaultLOD")
-    #         if not namespaces:
-    #             namespaces = workspace_info.get("namespaces")
-    #         if not resource_dump_path:
-    #             resource_dump_path = workspace_info.get("resourceDumpPath", "resource-dump.yaml")
-    #         if not resource_load_file:
-    #             resource_load_file = workspace_info.get("resourceLoadFile")
-    #         namespace_lods = workspace_info.get('namespaceLODs')
-    #         custom_definitions = workspace_info.get("custom", dict())
-    #         code_collections = workspace_info.get("codeCollections")
-    #         cloud_config = workspace_info.get('cloudConfig', None)
-    #         # Immediately error out if no discovery configuration is provided. We will deprecate any other
-    #         # assumed configurations. Discovery must be explicitly set. 
-    #         if not cloud_config:
-    #             print("Error: 'cloudConfig' configuration is missing in the workspace info. Exiting.")
-    #             sys.exit(1)
-
-    # # If a setting has still not been set, try an environment variable as a last resort
-    # # FIXME: With the switch to having default values for the command line args, these
-    # # will typically never be undefined, unless I guess the user explicitly specifies
-    # # the command line arg with an empty string. Need to think about this some more.
-    # # One possibility would be to detect if we're using the default values or an
-    # # explicitly specified command line arg. If it's the default value, then let
-    # # that be overridden by the environment variable, if specified. There's not a
-    # # completely straightforward way to detect if an argparse arg is the default
-    # # value vs. an explicitly specified value that's the same as the default value,
-    # # but there are some kludgy ways to do it described in some SO posts. For now,
-    # # though, I don't think anything is reliant on using env vars to specify the
-    # # settings, so I don't think getting this ironed out is a super high priority.
-    # if not workspace_name:
-    #     workspace_name = os.getenv('WB_WORKSPACE_NAME')
-    # if not workspace_owner_email:
-    #     workspace_owner_email = os.getenv('WB_WORKSPACE_OWNER_EMAIL')
-    # if not location_id:
-    #     location_id = os.getenv("WB_LOCATION_ID")
-    # if not location_name:
-    #     location_name = os.getenv("WB_LOCATION_NAME")
-    # if not papi_url:
-    #     papi_url = os.getenv('WB_PAPI_URL')
-    # if default_lod is None:
-    #     default_lod = os.getenv("WB_DEFAULT_LOD")
-    # if not namespace_lods:
-    #     namespace_lods = os.getenv("WB_NAMESPACE_LODS")
-    # if not namespaces:
-    #     namespaces_string = os.getenv("WB_NAMESPACES")
-    #     if namespaces_string:
-    #         namespaces = [ns.strip() for ns in namespaces_string.split(',')]
-    # if not cloud_config:
-    #     cloud_config = os.getenv("WB_CLOUD_CONFIG")
-
-    # ------------------------------------------------------------------ 1. workspaceInfo
-    workspace_info = {}
-    if args.workspace_info:
-        ws_path = os.path.join(base_directory, args.workspace_info)
-        if os.path.exists(ws_path):
             try:
-                workspace_info = yaml.safe_load(read_file(ws_path)) or {}
+                workspace_info = yaml.safe_load(workspace_info_str)
             except yaml.YAMLError as e:
-                raise ValueError(f"Unable to parse workspaceInfo YAML in {ws_path}: {e}")
-
-    # ------------------------------------------------------------------ 2. uploadInfo
-    upload_info = {}
-    if args.upload_info:
-        up_path = os.path.join(base_directory, args.upload_info)
-        if os.path.exists(up_path):
-            try:
-                upload_info = yaml.safe_load(read_file(up_path)) or {}
-            except yaml.YAMLError as e:
-                raise ValueError(f"Unable to parse uploadInfo YAML in {up_path}: {e}")
-
-    # ------------------------------------------------------------------ 3. merge with precedence rules
-    papi_url = coalesce(
-        papi_url,
-        upload_info.get("papiURL"),
-        workspace_info.get("papiURL"),
-        os.getenv("WB_PAPI_URL"),
-    )
-
-    upload_token = coalesce(
-        upload_token,
-        upload_info.get("token"),
-        workspace_info.get("token"),
-    )
-
-    workspace_name = coalesce(
-        workspace_name,
-        upload_info.get("workspaceName"),
-        workspace_info.get("workspaceName"),
-        os.getenv("WB_WORKSPACE_NAME"),
-    )
-
-    # owner email: workspaceInfo beats uploadInfo, per new requirement
-    workspace_owner_email = coalesce(
-        workspace_owner_email,
-        workspace_info.get("workspaceOwnerEmail"),
-        upload_info.get("workspaceOwnerEmail"),
-        os.getenv("WB_WORKSPACE_OWNER_EMAIL"),
-    )
-
-    location_id = coalesce(
-        location_id,
-        upload_info.get("locationId"),
-        upload_info.get("defaultLocation"),
-        workspace_info.get("locationId"),
-        workspace_info.get("defaultLocation"),
-        os.getenv("WB_LOCATION_ID"),
-    )
-
-    location_name = coalesce(
-        location_name,
-        upload_info.get("locationName"),
-        upload_info.get("defaultLocationName"),
-        workspace_info.get("locationName"),
-        workspace_info.get("defaultLocationName"),
-        os.getenv("WB_LOCATION_NAME"),
-    )
-
-    default_lod = coalesce(
-        default_lod,
-        workspace_info.get("defaultLOD"),
-        os.getenv("WB_DEFAULT_LOD"),
-    )
-
-    namespace_lods = coalesce(
-        namespace_lods,
-        workspace_info.get("namespaceLODs"),
-        os.getenv("WB_NAMESPACE_LODS"),
-    )
-
-    namespaces = namespaces or workspace_info.get("namespaces")
-    if not namespaces:
-        ns_env = os.getenv("WB_NAMESPACES")
-        if ns_env:
-            namespaces = [n.strip() for n in ns_env.split(",") if n.strip()]
-
-    resource_dump_path = coalesce(
-        resource_dump_path,
-        workspace_info.get("resourceDumpPath", "resource-dump.yaml"),
-    )
-
-    resource_load_file = coalesce(
-        resource_load_file,
-        workspace_info.get("resourceLoadFile"),
-    )
-
-    cloud_config = coalesce(
-        cloud_config,
-        workspace_info.get("cloudConfig"),
-        os.getenv("WB_CLOUD_CONFIG"),
-    )
-
-    custom_definitions = workspace_info.get("custom", {})
-    code_collections = workspace_info.get("codeCollections")
-
-    # ------------------------------------------------------------------ 4. validation guards
-    missing = []
+                raise ValueError(f"Unable to parse workspaceInfo YAML in {workspace_info_path}: {e}")
+
+            # FIXME: Should probably tweak the field in the workspace info from the GUI/PAPI
+            # to name this just "workspace"
+            if not workspace_name:
+                workspace_name = workspace_info.get('workspaceName')
+                if not isinstance(workspace_name, str):
+                    raise ValueError("Workspace name must be a string.")
+            # We've moved the upload token and PAPI URL settings to the uploadInfo.yaml file,
+            # but we'll keep support for the old way of putting it in the workspaceInfo.yaml file for
+            # a little while to avoid breaking existing setups.
+            # FIXME: Should remove this eventually after we think it's safe to assume everybody has
+            # switched over to using the uploadInfo.yaml file.
+            if not upload_token:
+                upload_token = workspace_info.get('token')
+            if not papi_url:
+                papi_url = workspace_info.get('papiURL')
+            if not workspace_owner_email:
+                workspace_owner_email = workspace_info.get('workspaceOwnerEmail')
+            if not location_id:
+                location_id = workspace_info.get("locationId")
+                if not location_id:
+                    location_id = workspace_info.get("defaultLocation")
+            if not location_name:
+                location_name = workspace_info.get("locationName")
+                # This is backwards compatibility code to support the old name that can eventually go away
+                if not location_name:
+                    location_name = workspace_info.get("defaultLocationName")
+            if default_lod is None:
+                default_lod = workspace_info.get("defaultLOD")
+            if not namespaces:
+                namespaces = workspace_info.get("namespaces")
+            if not resource_dump_path:
+                resource_dump_path = workspace_info.get("resourceDumpPath", "resource-dump.yaml")
+            if not resource_load_file:
+                resource_load_file = workspace_info.get("resourceLoadFile")
+            namespace_lods = workspace_info.get('namespaceLODs')
+            custom_definitions = workspace_info.get("custom", dict())
+            code_collections = workspace_info.get("codeCollections")
+            cloud_config = workspace_info.get('cloudConfig', None)
+            # Immediately error out if no discovery configuration is provided. We will deprecate any other
+            # assumed configurations. Discovery must be explicitly set. 
+            if not cloud_config:
+                print("Error: 'cloudConfig' configuration is missing in the workspace info. Exiting.")
+                sys.exit(1)
+
+    # If a setting has still not been set, try an environment variable as a last resort
+    # FIXME: With the switch to having default values for the command line args, these
+    # will typically never be undefined, unless I guess the user explicitly specifies
+    # the command line arg with an empty string. Need to think about this some more.
+    # One possibility would be to detect if we're using the default values or an
+    # explicitly specified command line arg. If it's the default value, then let
+    # that be overridden by the environment variable, if specified. There's not a
+    # completely straightforward way to detect if an argparse arg is the default
+    # value vs. an explicitly specified value that's the same as the default value,
+    # but there are some kludgy ways to do it described in some SO posts. For now,
+    # though, I don't think anything is reliant on using env vars to specify the
+    # settings, so I don't think getting this ironed out is a super high priority.
     if not workspace_name:
-        missing.append("workspaceName")
+        workspace_name = os.getenv('WB_WORKSPACE_NAME')
     if not workspace_owner_email:
-        missing.append("workspaceOwnerEmail")
+        workspace_owner_email = os.getenv('WB_WORKSPACE_OWNER_EMAIL')
     if not location_id:
-        missing.append("locationId")          # locationName no longer required
-
-    if missing:
-        raise ValueError(
-            f"Required setting(s) missing: {', '.join(missing)}. "
-            "Provide them via CLI flags, workspaceInfo.yaml, uploadInfo.yaml, or environment variables."
-    )
-
-    if cloud_config is None:
-        raise ValueError("'cloudConfig' section is missing; discovery configuration must be explicit.")
-
-=======
-    # ─────────────────────────────────────────────────────────────────────────────
-    # Helper – assign only if the current value is still None
-    # ─────────────────────────────────────────────────────────────────────────────
-    def set_if_none(var, new_val):
-        return new_val if var is None else var
-
-
-    # ─────────────────────────────────────────────────────────────────────────────
-    # 1.  workspaceInfo.yaml  (downloaded from the GUI when the workspace is made)
-    #     These settings have precedence over uploadInfo.yaml.
-    # ─────────────────────────────────────────────────────────────────────────────
-    workspace_info_path = os.path.join(base_directory, args.workspace_info)
-    if os.path.exists(workspace_info_path):
-        try:
-            workspace_info = yaml.safe_load(read_file(workspace_info_path))
-        except yaml.YAMLError as e:
-            raise ValueError(f"Unable to parse workspaceInfo YAML in {workspace_info_path}: {e}")
-
-        # workspace and owner
-        workspace_name        = set_if_none(workspace_name,        workspace_info.get('workspaceName'))
-        workspace_owner_email = set_if_none(workspace_owner_email, workspace_info.get('workspaceOwnerEmail'))
-
-        # location (new + legacy names)
-        location_id   = set_if_none(location_id,
-                                    workspace_info.get('locationId') or workspace_info.get('defaultLocation'))
-        location_name = set_if_none(location_name,
-                                    workspace_info.get('locationName') or workspace_info.get('defaultLocationName'))
-
-        # upload / api tokens (kept for legacy support)
-        upload_token  = set_if_none(upload_token, workspace_info.get('token'))
-        papi_url      = set_if_none(papi_url,     workspace_info.get('papiURL'))
-
-        # misc generation settings
-        default_lod        = set_if_none(default_lod,        workspace_info.get('defaultLOD'))
-        namespaces         = set_if_none(namespaces,         workspace_info.get('namespaces'))
-        resource_dump_path = set_if_none(resource_dump_path,
-                                        workspace_info.get('resourceDumpPath', 'resource-dump.yaml'))
-        resource_load_file = set_if_none(resource_load_file, workspace_info.get('resourceLoadFile'))
-        namespace_lods     = workspace_info.get('namespaceLODs') or namespace_lods
-        custom_definitions = workspace_info.get('custom', {})    or custom_definitions
-        code_collections   = workspace_info.get('codeCollections') or code_collections
-        cloud_config       = workspace_info.get('cloudConfig')   or cloud_config
-
-        # Immediately error out if no discovery configuration is provided.
-        # We will deprecate default assumptions – discovery must be explicit.
-        if cloud_config is None:
-            print("Error: 'cloudConfig' configuration is missing in the workspace info. Exiting.")
-            sys.exit(1)
-
-
-    # ─────────────────────────────────────────────────────────────────────────────
-    # 2.  uploadInfo.yaml  (only fills values still missing after step 1)
-    #     We parse this even for “run” because it carries tokens & PAPI URL that
-    #     affect generation.  Unlike the original code, it NO LONGER overrides a
-    #     non-None value that came from workspaceInfo or CLI.
-    # ─────────────────────────────────────────────────────────────────────────────
-    upload_info_path = os.path.join(base_directory, args.upload_info)
-    if os.path.exists(upload_info_path):
-        # NOTE: absence is NOT fatal – pure RunWhen-Local operation is valid.
-        upload_info = yaml.safe_load(read_file(upload_info_path))
-
-        # upload credentials & endpoints
-        upload_token = set_if_none(upload_token, upload_info.get('token'))
-        papi_url     = set_if_none(papi_url,     upload_info.get('papiURL'))
-
-        # workspace metadata (only if still None)
-        workspace_name        = set_if_none(workspace_name,        upload_info.get('workspaceName'))
-        workspace_owner_email = set_if_none(workspace_owner_email, upload_info.get('workspaceOwnerEmail'))
-
-        # location (legacy names preserved)
-        location_id   = set_if_none(location_id,
-                                    upload_info.get('locationId') or upload_info.get('defaultLocation'))
-        location_name = set_if_none(location_name,
-                                    upload_info.get('locationName') or upload_info.get('defaultLocationName'))
-
-
-    # ─────────────────────────────────────────────────────────────────────────────
-    # 3.  Environment-variable fall-back (lowest precedence)
-    #    If a setting is *still* None, pick it up from WB_* env vars.
-    # ─────────────────────────────────────────────────────────────────────────────
-    if workspace_name is None:
-        workspace_name = os.getenv('WB_WORKSPACE_NAME')
-    if workspace_owner_email is None:
-        workspace_owner_email = os.getenv('WB_WORKSPACE_OWNER_EMAIL')
-    if location_id is None:
         location_id = os.getenv("WB_LOCATION_ID")
-    if location_name is None:
+    if not location_name:
         location_name = os.getenv("WB_LOCATION_NAME")
-    if papi_url is None:
+    if not papi_url:
         papi_url = os.getenv('WB_PAPI_URL')
     if default_lod is None:
         default_lod = os.getenv("WB_DEFAULT_LOD")
-    if namespace_lods is None:
+    if not namespace_lods:
         namespace_lods = os.getenv("WB_NAMESPACE_LODS")
-    if namespaces is None:
-        ns_string = os.getenv("WB_NAMESPACES")
-        if ns_string:
-            namespaces = [ns.strip() for ns in ns_string.split(',')]
-    if cloud_config is None:
+    if not namespaces:
+        namespaces_string = os.getenv("WB_NAMESPACES")
+        if namespaces_string:
+            namespaces = [ns.strip() for ns in namespaces_string.split(',')]
+    if not cloud_config:
         cloud_config = os.getenv("WB_CLOUD_CONFIG")
->>>>>>> 481cb82d
 
 
     # # # Read the information from the uploadInfo.yaml file.
